package clip

import (
	"fmt"
	"sync"

	"github.com/beam-cloud/clip/pkg/common"
	"github.com/beam-cloud/clip/pkg/storage"
	"github.com/hanwen/go-fuse/v2/fs"
	"github.com/hanwen/go-fuse/v2/fuse"
	"github.com/rs/zerolog/log"
)

type ClipFileSystemOpts struct {
<<<<<<< HEAD
	Verbose               bool
	ContentCache          storage.ContentCache
=======
	ContentCache          ContentCache
>>>>>>> b81ef151
	ContentCacheAvailable bool
}

type ClipFileSystem struct {
	storage               storage.ClipStorageInterface
	root                  *FSNode
	lookupCache           map[string]*lookupCacheEntry
	contentCache          storage.ContentCache
	contentCacheAvailable bool
	cacheMutex            sync.RWMutex
	cachingStatus         map[string]bool
	cacheEventChan        chan cacheEvent
	cachingStatusMu       sync.Mutex
}

type lookupCacheEntry struct {
	inode *fs.Inode
	attr  fuse.Attr
}

type cacheEvent struct {
	node *FSNode
}

func NewFileSystem(s storage.ClipStorageInterface, opts ClipFileSystemOpts) (*ClipFileSystem, error) {
	cfs := &ClipFileSystem{
		storage:               s,
		lookupCache:           make(map[string]*lookupCacheEntry),
		contentCache:          opts.ContentCache,
		cacheEventChan:        make(chan cacheEvent, 10000),
		cachingStatus:         make(map[string]bool),
		contentCacheAvailable: opts.ContentCacheAvailable,
	}

	metadata := s.Metadata()
	rootNode := metadata.Get("/")
	if rootNode == nil {
		return nil, common.ErrMissingArchiveRoot
	}

	cfs.root = &FSNode{
		filesystem: cfs,
		attr:       rootNode.Attr,
		clipNode:   rootNode,
	}

	go cfs.processCacheEvents()

	return cfs, nil
}

func (cfs *ClipFileSystem) Root() (fs.InodeEmbedder, error) {
	if cfs.root == nil {
		return nil, fmt.Errorf("root not initialized")
	}
	return cfs.root, nil
}

func (cfs *ClipFileSystem) CacheFile(node *FSNode) {
	hash := node.clipNode.ContentHash

	// Check and update caching status
	cfs.cachingStatusMu.Lock()
	if cfs.cachingStatus[hash] {
		cfs.cachingStatusMu.Unlock()
		return // File is already being cached or has been cached
	}
	cfs.cachingStatus[hash] = true
	cfs.cachingStatusMu.Unlock()

	// Submit cache event
	cfs.cacheEventChan <- cacheEvent{node: node}
}

func (cfs *ClipFileSystem) clearCachingStatus(hash string) {
	cfs.cachingStatusMu.Lock()
	delete(cfs.cachingStatus, hash)
	cfs.cachingStatusMu.Unlock()
}

func (cfs *ClipFileSystem) processCacheEvents() {
	for cacheEvent := range cfs.cacheEventChan {
		clipNode := cacheEvent.node.clipNode

		if clipNode.DataLen > 0 {
			chunks := make(chan []byte, 1)

			go func(chunks chan []byte) {
				chunkSize := int64(1 << 25) // 32Mb

				if chunkSize > clipNode.DataLen {
					chunkSize = clipNode.DataLen
				}

				for offset := int64(0); offset < clipNode.DataLen; offset += int64(chunkSize) {
					if (clipNode.DataLen - offset) < chunkSize {
						chunkSize = clipNode.DataLen - offset
					}

				fileContent := make([]byte, chunkSize) // Create a new buffer for each chunk
				nRead, err := cfs.storage.ReadFile(clipNode, fileContent, offset)
				if err != nil {
					log.Error().Err(err).Str("path", clipNode.Path).Msg("error reading file for caching")
					break
				}

					chunks <- fileContent[:nRead]
					fileContent = nil
				}

				close(chunks)
			}(chunks)

			hash, err := cfs.contentCache.StoreContent(chunks, clipNode.ContentHash, struct{ RoutingKey string }{RoutingKey: clipNode.ContentHash})
			if err != nil || hash != clipNode.ContentHash {
				log.Error().Err(err).Str("path", clipNode.Path).Str("hash", clipNode.ContentHash).Msg("error storing file contents")
				cfs.clearCachingStatus(clipNode.ContentHash)
			}
		}
	}
}<|MERGE_RESOLUTION|>--- conflicted
+++ resolved
@@ -12,12 +12,8 @@
 )
 
 type ClipFileSystemOpts struct {
-<<<<<<< HEAD
 	Verbose               bool
 	ContentCache          storage.ContentCache
-=======
-	ContentCache          ContentCache
->>>>>>> b81ef151
 	ContentCacheAvailable bool
 }
 
